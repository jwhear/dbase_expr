--- conflicted
+++ resolved
@@ -122,19 +122,11 @@
             // We'll inspect the type of the first operand and use that to
             //  either emit a '+' or a '||'
             let (first_expr, ty) = cx.translate(&operands[0])?;
-<<<<<<< HEAD
-            let first_expr = *first_expr;
-            let mut exprs = Vec::with_capacity(operands.len());
-            exprs.push(first_expr);
-            for operand in &operands[1..] {
-                let expr = *cx.translate(operand)?.0;
-=======
             let first_expr = first_expr;
             let mut exprs = Vec::with_capacity(operands.len());
             exprs.push(first_expr);
             for operand in &operands[1..] {
                 let expr = cx.translate(operand)?.0;
->>>>>>> 6fa92c7c
                 exprs.push(expr);
             }
 
