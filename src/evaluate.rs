--- conflicted
+++ resolved
@@ -371,23 +371,13 @@
 
 fn eval_binary_op(op: &BinaryOp, left: Value, right: Value) -> Result<Value, String> {
     // Helper function to truncate a string without risking cutting a multi-byte character in half
-<<<<<<< HEAD
-    fn safe_prefix(s: &str, char_count: usize) -> &str {
-=======
     fn slice(s: &str, len: usize) -> &str {
         let char_count = len.min(s.chars().count());
->>>>>>> a45b7d6a
         match s.char_indices().nth(char_count) {
             Some((i, _)) => &s[..i],
             None => s,
         }
     }
-<<<<<<< HEAD
-    fn slice(str: &str, len: usize) -> &str {
-        safe_prefix(str, len.min(str.chars().count()))
-    }
-=======
->>>>>>> a45b7d6a
     match op {
         BinaryOp::Add => match (left, right) {
             (Value::Number(a), Value::Number(b)) => Ok(Value::Number(a + b)),
