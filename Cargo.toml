--- conflicted
+++ resolved
@@ -12,11 +12,9 @@
 [build-dependencies]
 lalrpop = "0.20.2"
 
-<<<<<<< HEAD
+[features]
+serde = ["dep:serde"]
+
 [[example]]
 name = "mssql_test"
-path = "src/main_test_mssql.rs"
-=======
-[features]
-serde = ["dep:serde"]
->>>>>>> a20548e9
+path = "src/main_test_mssql.rs"